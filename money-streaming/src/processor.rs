// Program

use std::cmp;
use num_traits;

use solana_program::{
    msg,
    system_instruction,
    program::{ invoke, invoke_signed },
    pubkey::Pubkey,
    entrypoint::ProgramResult,
    account_info::{ next_account_info, AccountInfo },
    program_pack::{ IsInitialized, Pack },
    sysvar::{ clock::Clock, rent::Rent, Sysvar } 
};

use crate::{
    error::StreamError,
    utils::{ 
        add_funds_v0,
        close_stream_v0,
        withdraw_v0,
        close_treasury_v0,
        create_pda_account, 
        create_ata_account, 
        claim_treasury_funds,
        transfer_sol_fee,
        transfer_token_fee
    },
    instruction::{ StreamInstruction, close_treasury },
    state::{ Stream, StreamV1, StreamTerms, Treasury, TreasuryV1 },
    constants::{
        MSP_OPS_ACCOUNT_ADDRESS,
        CREATE_TREASURY_FLAT_FEE,
        CREATE_STREAM_FLAT_FEE,
        ADD_FUNDS_FLAT_FEE,
        WITHDRAW_PERCENT_FEE,
        PROPOSE_UPDATE_FLAT_FEE,
        CLOSE_STREAM_FLAT_FEE,
        CLOSE_STREAM_PERCENT_FEE,
        TREASURY_POOL_MINT_DECIMALS 
    }
};

pub struct Processor {}

impl Processor {

    pub fn process(
        program_id: &Pubkey,
        accounts: &[AccountInfo],
        instruction_data: &[u8]

    ) -> ProgramResult {

        let instruction = StreamInstruction::unpack(instruction_data)?;

        match instruction {

            StreamInstruction::CreateStream {
                stream_name,
                rate_amount,
                rate_interval_in_seconds,
                allocation_reserved,
                allocation,
                funded_on_utc,
                start_utc,
                rate_cliff_in_seconds,
                cliff_vest_amount,
                cliff_vest_percent,
                auto_pause_in_seconds

            } => {

                msg!("Instruction: CreateStream");

                Self::process_create_stream(
                    accounts, 
                    program_id,
                    stream_name,
                    rate_amount,
                    rate_interval_in_seconds,
                    allocation_reserved,
                    allocation,
                    funded_on_utc,
                    start_utc,
                    rate_cliff_in_seconds,
                    cliff_vest_amount,
                    cliff_vest_percent,
                    auto_pause_in_seconds
                )
            },

            StreamInstruction::AddFunds { 
                amount,
                allocation_type,
                allocation_stream_address

            } => {
                msg!("Instruction: AddFunds");

                Self::process_add_funds(
                    accounts, 
                    program_id,
                    amount,
                    allocation_type,
                    allocation_stream_address
                )
            },

            StreamInstruction::RecoverFunds { amount } => {
                msg!("Instruction: RecoverFunds");

                Self::process_recover_funds(
                    accounts, 
                    program_id,
                    amount
                )
            },

            StreamInstruction::Withdraw { amount } => {

                msg!("Instruction: Withdraw");

                Self::process_withdraw(
                    accounts, 
                    program_id, 
                    amount
                )  
            },

            StreamInstruction::PauseStream => {
                msg!("Instruction: PauseStream");

                Self::process_pause_stream(
                    accounts, 
                    program_id
                )
            },

            StreamInstruction::ResumeStream => {
                msg!("Instruction: ResumeStream");

                Self::process_resume_stream(
                    accounts, 
                    program_id
                )
            },

            StreamInstruction::ProposeUpdate {
                proposed_by,
                stream_name,
                treasurer_address,
                beneficiary_address,
                associated_token_address,
                rate_amount,
                rate_interval_in_seconds,
                rate_cliff_in_seconds,
                cliff_vest_amount,
                cliff_vest_percent,
                auto_pause_in_seconds

            } => {

                msg!("Instruction: ProposeUpdate");
                
                Self::process_propose_update(
                    accounts, 
                    program_id,
                    proposed_by,
                    stream_name,
                    treasurer_address,
                    beneficiary_address,
                    associated_token_address,
                    rate_amount,
                    rate_interval_in_seconds,
                    rate_cliff_in_seconds,
                    cliff_vest_amount,
                    cliff_vest_percent,
                    auto_pause_in_seconds
                )                
            },

            StreamInstruction::AnswerUpdate { approve } => {
                msg!("Instruction: AnswerUpdate");
                
                Self::process_answer_update(
                    accounts, 
                    program_id, 
                    approve
                )
            },

            StreamInstruction::CloseStream { auto_close_treasury } => {
                msg!("Instruction: CloseStream");

                Self::process_close_stream(
                    accounts, 
                    program_id,
                    auto_close_treasury
                )
            },

            StreamInstruction::CreateTreasury { 
                slot,
                label,
                treasury_type

            } => {

                msg!("Instruction: CreateTreasury");

                Self::process_create_treasury(
                    accounts, 
                    program_id,
                    slot,
                    label,
                    treasury_type
                )
            },

            StreamInstruction::CloseTreasury => {
                msg!("Instruction: CloseTreasury");

                Self::process_close_treasury(
                    accounts, 
                    program_id
                )
            },

            StreamInstruction::UpgradeTreasury => {
                msg!("Instruction: UpgradeTreasury");

                Self::process_upgrade_treasury(
                    accounts, 
                    program_id
                )
            },
        }
    }

    fn process_create_stream(
        accounts: &[AccountInfo],
        program_id: &Pubkey,
        stream_name: String,
        rate_amount: f64,
        rate_interval_in_seconds: u64,
        allocation_reserved: f64,
        allocation: f64,
        funded_on_utc: u64,
        start_utc: u64,
        rate_cliff_in_seconds: u64,
        cliff_vest_amount: f64,
        cliff_vest_percent: f64,
        auto_pause_in_seconds: u64
        
    ) -> ProgramResult {

        let account_info_iter = &mut accounts.iter();
        let treasurer_account_info = next_account_info(account_info_iter)?;
        let treasury_account_info = next_account_info(account_info_iter)?;
        let associated_token_mint_info = next_account_info(account_info_iter)?;
        let beneficiary_account_info = next_account_info(account_info_iter)?;
        let stream_account_info = next_account_info(account_info_iter)?;
        let msp_ops_account_info = next_account_info(account_info_iter)?;
        let msp_account_info = next_account_info(account_info_iter)?;
        let system_account_info = next_account_info(account_info_iter)?;
        let rent_account_info = next_account_info(account_info_iter)?;
        let rent = &Rent::from_account_info(rent_account_info)?;
        let clock = Clock::get()?;

        if msp_account_info.key.ne(program_id)
        {
            return Err(StreamError::IncorrectProgramId.into());
        }

        if !treasurer_account_info.is_signer
        {
            return Err(StreamError::MissingInstructionSignature.into());
        }

        if treasury_account_info.owner != program_id ||
           msp_ops_account_info.key.ne(&MSP_OPS_ACCOUNT_ADDRESS.parse().unwrap())
        {
            return Err(StreamError::InstructionNotAuthorized.into());
        }

        let mut treasury = TreasuryV1::unpack_from_slice(&treasury_account_info.data.borrow())?;

        if treasury.associated_token_address.ne(associated_token_mint_info.key)
        {
            return Err(StreamError::InvalidTreasuryAssociatedToken.into());
        }

        if allocation_reserved > allocation
        {
            return Err(StreamError::StreamAllocationExceeded.into());
        }

        let associated_token_mint = spl_token::state::Mint::unpack_from_slice(&associated_token_mint_info.data.borrow())?;
        let associated_token_mint_pow = num_traits::pow(10f64, associated_token_mint.decimals.into());
        
        if allocation > treasury.balance
        {
            return Err(StreamError::AvailableTreasuryAmountExceeded.into());
        }
        else if treasury.streams_amount > 0 && treasury.allocation <= treasury.balance
        {
            let available_balance = ((treasury.balance * associated_token_mint_pow) as u64)
                .checked_sub((treasury.allocation * associated_token_mint_pow) as u64)
                .ok_or(StreamError::Overflow)? as f64 / associated_token_mint_pow;

            if allocation > available_balance
            {
                return Err(StreamError::AvailableTreasuryAmountExceeded.into());
            }
        }

        let stream_balance = rent.minimum_balance(StreamV1::LEN);
        let create_stream_ix = system_instruction::create_account(
            treasurer_account_info.key,
            stream_account_info.key,
            stream_balance,
            u64::from_le_bytes(StreamV1::LEN.to_le_bytes()),
            msp_account_info.key
        );

        let _ = invoke(&create_stream_ix, &[
            treasurer_account_info.clone(),
            stream_account_info.clone(),
            msp_account_info.clone(),
            system_account_info.clone()
        ]);

        let mut stream = StreamV1::unpack_from_slice(&stream_account_info.data.borrow())?;

        if stream.initialized == true
        {
            return Err(StreamError::StreamAlreadyInitialized.into());
        }

        // Updating stream data
        stream.stream_name = stream_name;
        stream.treasurer_address = *treasurer_account_info.key;
        stream.rate_amount = rate_amount;
        stream.rate_interval_in_seconds = rate_interval_in_seconds;
        stream.allocation_reserved = allocation_reserved;
        stream.allocation = allocation;
        stream.funded_on_utc = funded_on_utc;
        stream.start_utc = start_utc;
        stream.rate_cliff_in_seconds = rate_cliff_in_seconds;
        stream.cliff_vest_amount = cliff_vest_amount;
        stream.cliff_vest_percent = cliff_vest_percent;
        stream.beneficiary_address = *beneficiary_account_info.key;
        stream.beneficiary_associated_token = *associated_token_mint_info.key;
        stream.treasury_address = *treasury_account_info.key;
        stream.treasury_estimated_depletion_utc = 0;
        stream.escrow_vested_amount_snap = 0.0;
        stream.escrow_vested_amount_snap_slot = clock.slot as u64;
        stream.escrow_vested_amount_snap_block_time = clock.unix_timestamp as u64;
        stream.stream_resumed_slot = clock.slot;
        stream.stream_resumed_block_time = clock.unix_timestamp as u64;

        if auto_pause_in_seconds != 0 
        {
            stream.auto_pause_in_seconds = auto_pause_in_seconds;
        }

        stream.initialized = true;                
        StreamV1::pack_into_slice(&stream, &mut stream_account_info.data.borrow_mut());

        // Updating treasury data
        let stream_rate = rate_amount / rate_interval_in_seconds as f64;
        let treasury_depletion_rate = ((treasury.depletion_rate * associated_token_mint_pow) as u64)
            .checked_add((stream_rate * associated_token_mint_pow) as u64)
            .ok_or(StreamError::Overflow)? as f64 / associated_token_mint_pow;

        treasury.depletion_rate = treasury_depletion_rate;        
        treasury.streams_amount = treasury.streams_amount
            .checked_add(1)
            .ok_or(StreamError::Overflow)?;

        if allocation > 0.0
        {
            let treasury_allocation = ((treasury.allocation * associated_token_mint_pow) as u64)
                .checked_add((allocation * associated_token_mint_pow) as u64)
                .ok_or(StreamError::Overflow)? as f64 / associated_token_mint_pow;

            treasury.allocation = treasury_allocation;
        }

        if allocation_reserved > 0.0
        {
            let treasury_allocation = ((treasury.allocation * associated_token_mint_pow) as u64)
                .checked_add((allocation_reserved * associated_token_mint_pow) as u64)
                .ok_or(StreamError::Overflow)? as f64 / associated_token_mint_pow;

            treasury.allocation = treasury_allocation;
        }

        TreasuryV1::pack_into_slice(&treasury, &mut treasury_account_info.data.borrow_mut());

        // Pay fee
        transfer_sol_fee(
            &system_account_info,
            &treasurer_account_info,
            &msp_ops_account_info, 
            CREATE_STREAM_FLAT_FEE
        )
    }

    fn process_add_funds(
        accounts: &[AccountInfo],
        program_id: &Pubkey,
        amount: f64,
        allocation_type: u8,
        allocation_stream_address: Pubkey

    ) -> ProgramResult {

        let account_info_iter = &mut accounts.iter();
        let contributor_account_info = next_account_info(account_info_iter)?;
        let contributor_token_account_info = next_account_info(account_info_iter)?;
        let contributor_treasury_pool_token_account_info = next_account_info(account_info_iter)?;
        let treasury_account_info = next_account_info(account_info_iter)?;
        let treasury_token_account_info = next_account_info(account_info_iter)?;
        let associated_token_mint_info = next_account_info(account_info_iter)?;    
        let treasury_pool_mint_info = next_account_info(account_info_iter)?;
        let stream_account_info = next_account_info(account_info_iter)?;
        let msp_ops_account_info = next_account_info(account_info_iter)?;
        let msp_account_info = next_account_info(account_info_iter)?;
        let associated_token_program_account_info = next_account_info(account_info_iter)?;
        let token_program_account_info = next_account_info(account_info_iter)?;
        let system_account_info = next_account_info(account_info_iter)?;
        let rent_account_info = next_account_info(account_info_iter)?;

        if msp_account_info.key.ne(program_id)
        {
            return Err(StreamError::IncorrectProgramId.into());
        }

        if !contributor_account_info.is_signer 
        {
            return Err(StreamError::MissingInstructionSignature.into());
        }

        if msp_ops_account_info.key.ne(&MSP_OPS_ACCOUNT_ADDRESS.parse().unwrap()) ||
           treasury_account_info.owner != program_id
        {
            return Err(StreamError::InstructionNotAuthorized.into());
        }

        if treasury_account_info.data_len() == Treasury::LEN
        {
            return add_funds_v0(
                msp_account_info,
                msp_ops_account_info,
                associated_token_program_account_info,
                token_program_account_info,
                system_account_info,
                rent_account_info,
                contributor_account_info,
                contributor_token_account_info,
                contributor_treasury_pool_token_account_info,
                treasury_account_info,
                treasury_token_account_info,
                associated_token_mint_info,   
                treasury_pool_mint_info,
                stream_account_info,                
                amount,
                true
            );
        }

        let clock = Clock::get()?;
        let current_slot = clock.slot as u64;
        let current_block_time = clock.unix_timestamp as u64;

        let treasury_token_address = spl_associated_token_account::get_associated_token_address(
            treasury_account_info.key,
            associated_token_mint_info.key
        );

        if treasury_token_address != *treasury_token_account_info.key 
        {
            return Err(StreamError::InvalidTreasuryAccount.into());
        }

        if treasury_token_account_info.data_len() == 0
        {
            // Create treasury associated token account if doesn't exist
            let _ = create_ata_account(
                &system_account_info,
                &rent_account_info,
                &associated_token_program_account_info,
                &token_program_account_info,
                &contributor_account_info,
                &treasury_account_info,
                &treasury_token_account_info,
                &associated_token_mint_info
            )?;
        }

        let mut treasury = TreasuryV1::unpack_from_slice(&treasury_account_info.data.borrow())?;
        let (treasury_pool_address, treasury_pool_bump_seed) = Pubkey::find_program_address(
            &[
                treasury.treasurer_address.as_ref(),
                &treasury.slot.to_le_bytes()
            ], 
            msp_account_info.key
        );

        if treasury_pool_address != *treasury_account_info.key 
        {
            return Err(StreamError::InvalidTreasuryPool.into());
        }

        if (*contributor_treasury_pool_token_account_info.owner).ne(token_program_account_info.key)
        {
            // Create contributor treasury associated token account
            let contributor_treasury_pool_token_address = spl_associated_token_account::get_associated_token_address(
                contributor_account_info.key,
                treasury_pool_mint_info.key
            );

            if contributor_treasury_pool_token_address.ne(contributor_treasury_pool_token_account_info.key)
            {
                return Err(StreamError::InvalidTreasuryPoolAddress.into());
            }

            // Create the contributor treasury token account if there is a treasury pool and the account does not exists
            let _ = create_ata_account(
                &system_account_info,
                &rent_account_info,
                &associated_token_program_account_info,
                &token_program_account_info,
                &contributor_account_info,
                &contributor_account_info,
                &contributor_treasury_pool_token_account_info,
                &treasury_pool_mint_info
            );
        }
        
        // Mint just if there is a treasury pool
        let treasury_pool_mint = spl_token::state::Mint::unpack_from_slice(&treasury_pool_mint_info.data.borrow())?;
        let treasury_pool_mint_signer_seed: &[&[_]] = &[
            treasury.treasurer_address.as_ref(),
            &treasury.slot.to_le_bytes(),
            &[treasury_pool_bump_seed]
        ];

        let treasury_pool_mint_pow = num_traits::pow(10f64, treasury_pool_mint.decimals.into());
        // let mint_amount = (amount as u64).checked_mul(treasury_pool_mint_pow).unwrap();
        let mint_amount = amount * treasury_pool_mint_pow;

        let mint_to_ix = spl_token::instruction::mint_to(
            token_program_account_info.key,
            treasury_pool_mint_info.key,
            contributor_treasury_pool_token_account_info.key,
            treasury_account_info.key,
            &[],
            mint_amount as u64
        )?;

        let _ = invoke_signed(&mint_to_ix,
            &[
                token_program_account_info.clone(),
                treasury_pool_mint_info.clone(),
                contributor_treasury_pool_token_account_info.clone(),
                treasury_account_info.clone()
            ],
            &[treasury_pool_mint_signer_seed]
        )?;

        // Transfer tokens from contributor to treasury associated token account
        let associated_token_mint = spl_token::state::Mint::unpack_from_slice(&associated_token_mint_info.data.borrow())?;
        let associated_token_mint_pow = num_traits::pow(10f64, associated_token_mint.decimals.into());
        let transfer_amount = amount * associated_token_mint_pow;

        let transfer_ix = spl_token::instruction::transfer(
            token_program_account_info.key,
            contributor_token_account_info.key,
            treasury_token_account_info.key,
            contributor_account_info.key,
            &[],
            transfer_amount as u64
        )?;

        let _ = invoke(&transfer_ix, &[
            contributor_account_info.clone(),
            treasury_token_account_info.clone(),
            contributor_token_account_info.clone(),
            token_program_account_info.clone()
        ]);

        let balance = ((treasury.balance * associated_token_mint_pow) as u64)
            .checked_add((amount * associated_token_mint_pow) as u64)
            .ok_or(StreamError::Overflow)?;

        treasury.balance = balance as f64 / associated_token_mint_pow;

        if allocation_type == 0
        {
            let treasury_allocation = ((treasury.allocation * associated_token_mint_pow) as u64)
                .checked_add((amount * associated_token_mint_pow) as u64)
                .ok_or(StreamError::Overflow)?;

            treasury.allocation = treasury_allocation as f64 / associated_token_mint_pow;

        } 
        else if allocation_type == 1
        {
            let treasury_allocation = ((treasury.allocation * associated_token_mint_pow) as u64)
                .checked_add((amount * associated_token_mint_pow) as u64)
                .ok_or(StreamError::Overflow)?;

            treasury.allocation = treasury_allocation as f64 / associated_token_mint_pow;
            
            let treasury_allocation_reserved = ((treasury.allocation_reserved * associated_token_mint_pow) as u64)
                .checked_add((amount * associated_token_mint_pow) as u64)
                .ok_or(StreamError::Overflow)?;

            treasury.allocation_reserved = treasury_allocation_reserved as f64 / associated_token_mint_pow;
        }

        treasury.associated_token_address = *associated_token_mint_info.key;
        // Save
        TreasuryV1::pack_into_slice(&treasury, &mut treasury_account_info.data.borrow_mut());

        if stream_account_info.key.ne(&Pubkey::default())
        {
            let mut stream = StreamV1::unpack_from_slice(&stream_account_info.data.borrow())?;
            let is_running = (stream.stream_resumed_block_time >= stream.escrow_vested_amount_snap_block_time) as u64;
            let mut rate = 0.0;
            
            if stream.rate_interval_in_seconds > 0
            {
                rate = stream.rate_amount / (stream.rate_interval_in_seconds as f64) * (is_running as f64);
            }

            let marker_block_time = cmp::max(stream.stream_resumed_block_time, stream.escrow_vested_amount_snap_block_time);
            let elapsed_time = current_block_time
                .checked_sub(marker_block_time)
                .ok_or(StreamError::Overflow)?;

            let escroww_vested_amount_snap = (stream.escrow_vested_amount_snap * associated_token_mint_pow) as u64;
            let rate_time = (rate * elapsed_time as f64 * associated_token_mint_pow) as u64;
            let escrow_vested_amount = escroww_vested_amount_snap
                .checked_add(rate_time)
                .ok_or(StreamError::Overflow)? as f64 / associated_token_mint_pow;

            // Pause because the allocation amount was reached
            if escrow_vested_amount > stream.allocation
            {
                stream.escrow_vested_amount_snap = escrow_vested_amount;
                stream.escrow_vested_amount_snap_slot = current_slot;
                stream.escrow_vested_amount_snap_block_time = current_block_time;
            }

            let stream_allocation = ((stream.allocation * associated_token_mint_pow) as u64)
                .checked_add((amount * associated_token_mint_pow) as u64)
                .ok_or(StreamError::Overflow)?;

            stream.allocation = stream_allocation as f64 / associated_token_mint_pow;

            if allocation_type == 1 &&
               allocation_stream_address.ne(&Pubkey::default()) && 
               stream_account_info.key.eq(&allocation_stream_address)
            {
                stream.allocation = stream_allocation as f64 / associated_token_mint_pow;

                let stream_allocation_reserved = ((stream.allocation_reserved * associated_token_mint_pow) as u64)
                    .checked_add((amount * associated_token_mint_pow) as u64)
                    .ok_or(StreamError::Overflow)?;

                stream.allocation_reserved = stream_allocation_reserved as f64 / associated_token_mint_pow;
            }

            if escrow_vested_amount > stream.allocation
            {
                stream.stream_resumed_slot = clock.slot as u64;
                stream.stream_resumed_block_time = clock.unix_timestamp as u64;
            }

            StreamV1::pack_into_slice(&stream, &mut stream_account_info.data.borrow_mut());
        }

        // Pay fees
        transfer_sol_fee(
            &system_account_info,
            &contributor_account_info,
            &msp_ops_account_info, 
            ADD_FUNDS_FLAT_FEE
        )
    }

    fn process_recover_funds(
        accounts: &[AccountInfo],
        program_id: &Pubkey,
        amount: f64

    ) -> ProgramResult {

        let account_info_iter = &mut accounts.iter();
        let contributor_account_info = next_account_info(account_info_iter)?;
        let contributor_token_account_info = next_account_info(account_info_iter)?;
        let contributor_treasury_pool_token_account_info = next_account_info(account_info_iter)?;
        let associated_token_mint_info = next_account_info(account_info_iter)?;
        let treasury_account_info = next_account_info(account_info_iter)?;
        let treasury_token_account_info = next_account_info(account_info_iter)?;
        let treasury_pool_mint_info = next_account_info(account_info_iter)?;
        let msp_ops_account_info = next_account_info(account_info_iter)?;
        let msp_ops_token_account_info = next_account_info(account_info_iter)?;
        let msp_account_info = next_account_info(account_info_iter)?;
        let token_program_account_info = next_account_info(account_info_iter)?;

        if msp_account_info.key.ne(program_id)
        {
            return Err(StreamError::IncorrectProgramId.into());
        }

        if !contributor_account_info.is_signer
        {
            return Err(StreamError::MissingInstructionSignature.into());
        }
        
        if msp_ops_account_info.key.ne(&MSP_OPS_ACCOUNT_ADDRESS.parse().unwrap()) ||
           treasury_account_info.owner != program_id
        {
            return Err(StreamError::InstructionNotAuthorized.into());
        }

        // Get contributor treasury pool token account
        let contributor_treasury_pool_token_address = spl_associated_token_account::get_associated_token_address(
            contributor_account_info.key,
            treasury_pool_mint_info.key
        );

        if contributor_treasury_pool_token_address.ne(contributor_treasury_pool_token_account_info.key) 
        {
            return Err(StreamError::InstructionNotAuthorized.into());
        }

        let treasury_pool_mint = spl_token::state::Mint::unpack_from_slice(&treasury_pool_mint_info.data.borrow())?;
        let treasury_pool_mint_pow = num_traits::pow(10u64, treasury_pool_mint.decimals.into());

        let burn_amount = (amount as u64)
            .checked_mul(treasury_pool_mint_pow)
            .ok_or(StreamError::Overflow)?;

        // Burn treasury tokens from the contributor treasury token account       
        let burn_ix = spl_token::instruction::burn(
            token_program_account_info.key,
            contributor_treasury_pool_token_account_info.key,
            treasury_pool_mint_info.key,
            contributor_account_info.key,
            &[],
            burn_amount
        )?;

        let _ = invoke(&burn_ix, &[
            token_program_account_info.clone(),
            contributor_treasury_pool_token_account_info.clone(),
            treasury_pool_mint_info.clone(),
            contributor_account_info.clone()
        ]);

        // Transfer tokens to contributor
        // The percent that represents the `amount` in the pool  
        let recover_amount_percent = (amount as u64)
            .checked_mul(treasury_pool_mint.supply)
            .unwrap()
            .checked_div(100u64)
            .ok_or(StreamError::Overflow)? as f64;   
        
        let associated_token_mint = spl_token::state::Mint::unpack_from_slice(&associated_token_mint_info.data.borrow())?;
        let associated_token_mint_pow = num_traits::pow(10u64, associated_token_mint.decimals.into());
        let treasury = TreasuryV1::unpack_from_slice(&treasury_account_info.data.borrow())?;

        let recover_amount = (recover_amount_percent as u64)
            .checked_mul(
                (treasury.balance as u64)
                    .checked_sub(treasury.allocation_reserved as u64)
                    .ok_or(StreamError::Overflow)?
            )
            .unwrap()
            .checked_div(100u64)
            .unwrap()
            .checked_mul(associated_token_mint_pow)
            .ok_or(StreamError::Overflow)?;
        
        let (treasury_pool_address, treasury_pool_bump_seed) = Pubkey::find_program_address(
            &[
                treasury.treasurer_address.as_ref(),
                &treasury.slot.to_le_bytes()
            ], 
            msp_account_info.key
        );

        if treasury_pool_address.ne(treasury_account_info.key)
        {
            return Err(StreamError::InvalidTreasuryData.into());
        }

        let treasury_signer_seed: &[&[_]] = &[
            treasury.treasurer_address.as_ref(),
            &treasury.slot.to_le_bytes(),
            &[treasury_pool_bump_seed]
        ];

        let contributor_transfer_ix = spl_token::instruction::transfer(
            token_program_account_info.key,
            treasury_token_account_info.key,
            contributor_token_account_info.key,
            treasury_account_info.key,
            &[],
            recover_amount
        )?;

        let _ = invoke_signed(&contributor_transfer_ix, 
            &[
                treasury_account_info.clone(),
                treasury_token_account_info.clone(),
                contributor_token_account_info.clone(),
                token_program_account_info.clone(),
                msp_account_info.clone()
            ],
            &[treasury_signer_seed]
        );

        let fee = (WITHDRAW_PERCENT_FEE as u64)
            .checked_mul(amount as u64)
            .unwrap()
            .checked_div(100u64)
            .unwrap()
            .checked_mul(associated_token_mint_pow)
            .ok_or(StreamError::Overflow)?;

        // Pay fees
        transfer_token_fee(
            &token_program_account_info,
            &contributor_token_account_info,
            &msp_ops_token_account_info,
            &contributor_account_info,
            fee
        )
    }

    fn process_withdraw(
        accounts: &[AccountInfo],
        program_id: &Pubkey,
        amount: f64

    ) -> ProgramResult {

        let account_info_iter = &mut accounts.iter();
        let beneficiary_account_info = next_account_info(account_info_iter)?;
        let beneficiary_token_account_info = next_account_info(account_info_iter)?;
        let associated_token_mint_info = next_account_info(account_info_iter)?;
        let treasury_account_info = next_account_info(account_info_iter)?;
        let treasury_token_account_info = next_account_info(account_info_iter)?;
        let stream_account_info = next_account_info(account_info_iter)?;
        let msp_ops_account_info = next_account_info(account_info_iter)?;
        let msp_ops_token_account_info = next_account_info(account_info_iter)?;
        let msp_account_info = next_account_info(account_info_iter)?;
        let associated_token_program_account_info = next_account_info(account_info_iter)?;
        let token_program_account_info = next_account_info(account_info_iter)?;
        let rent_account_info = next_account_info(account_info_iter)?;
        let system_account_info = next_account_info(account_info_iter)?;
        let clock = Clock::get()?;

        if msp_account_info.key.ne(program_id)
        {
            return Err(StreamError::IncorrectProgramId.into());
        }

        if !beneficiary_account_info.is_signer
        {
            return Err(StreamError::MissingInstructionSignature.into());
        }

        if msp_ops_account_info.key.ne(&MSP_OPS_ACCOUNT_ADDRESS.parse().unwrap()) ||
           treasury_account_info.owner != program_id ||
           stream_account_info.owner != program_id
        {
            return Err(StreamError::InstructionNotAuthorized.into());
        }

        if treasury_account_info.data_len() == Treasury::LEN &&
           stream_account_info.data_len() == Stream::LEN
        {
            return withdraw_v0(
                msp_account_info,
                rent_account_info,
                system_account_info,
                token_program_account_info,
                associated_token_program_account_info,
                msp_ops_account_info,
                msp_ops_token_account_info,
                beneficiary_account_info,
                beneficiary_token_account_info,
                associated_token_mint_info,
                treasury_account_info,
                treasury_token_account_info,
                stream_account_info,
                amount
            );
        }

        let mut stream = StreamV1::unpack_from_slice(&stream_account_info.data.borrow())?;
        let beneficiary_token_address = spl_associated_token_account::get_associated_token_address(
            &stream.beneficiary_address,
            associated_token_mint_info.key
        );

        if beneficiary_token_address.ne(beneficiary_token_account_info.key)
        {
            return Err(StreamError::InstructionNotAuthorized.into());
        }

        let mut treasury = TreasuryV1::unpack_from_slice(&treasury_account_info.data.borrow())?;
        let treasury_token_address = spl_associated_token_account::get_associated_token_address(
            &stream.treasury_address,
            associated_token_mint_info.key
        );

        if treasury_token_address.ne(treasury_token_account_info.key)
        {
            return Err(StreamError::InstructionNotAuthorized.into());
        }

        let msp_ops_token_address = spl_associated_token_account::get_associated_token_address(
            &MSP_OPS_ACCOUNT_ADDRESS.parse().unwrap(),
            associated_token_mint_info.key
        );
    
        if msp_ops_token_address.ne(msp_ops_token_account_info.key)
        {
            return Err(StreamError::InstructionNotAuthorized.into());
        }

        let associated_token_mint = spl_token::state::Mint::unpack_from_slice(&associated_token_mint_info.data.borrow())?;
        let associated_token_mint_pow = num_traits::pow(10f64, associated_token_mint.decimals.into());
        let treasury_token = spl_token::state::Account::unpack_from_slice(&treasury_token_account_info.data.borrow())?;
        let token_amount = treasury_token.amount as f64 / associated_token_mint_pow;
        let is_running = (stream.stream_resumed_block_time >= stream.escrow_vested_amount_snap_block_time) as u64;
        let rate;

        if stream.rate_interval_in_seconds > 0
        {
            rate = stream.rate_amount / (stream.rate_interval_in_seconds as f64) * (is_running as f64);
        }
        else if stream.allocation > 0.0
        {
            rate = stream.allocation;
        }
        else
        {
            rate = token_amount;
        }

        let marker_block_time = cmp::max(stream.stream_resumed_block_time, stream.escrow_vested_amount_snap_block_time);
        let elapsed_time = (clock.unix_timestamp as u64)
            .checked_sub(marker_block_time)
            .ok_or(StreamError::Overflow)?;

        let rate_time = rate * elapsed_time as f64;
    
        let mut escrow_vested_amount = ((stream.escrow_vested_amount_snap * associated_token_mint_pow) as u64)
            .checked_add((rate_time * associated_token_mint_pow) as u64)
            .ok_or(StreamError::Overflow)? as f64 / associated_token_mint_pow;

<<<<<<< HEAD
        if escrow_vested_amount > stream.allocation
        {
            escrow_vested_amount = stream.allocation;
=======
        if stream.allocation >= 0.0 && escrow_vested_amount > stream.allocation
        {
            escrow_vested_amount = stream.allocation;
        }
        else if escrow_vested_amount > token_amount
        {
            escrow_vested_amount = token_amount;
>>>>>>> 67895280
        }

        if amount > escrow_vested_amount
        {
            return Err(StreamError::NotAllowedWithdrawalAmount.into());
        }

<<<<<<< HEAD
=======
        if beneficiary_token_account_info.data_len() == 0
        {
            // Create treasury associated token account if doesn't exist
            let _ = create_ata_account(
                &system_account_info,
                &rent_account_info,
                &associated_token_program_account_info,
                &token_program_account_info,
                &beneficiary_account_info,
                &beneficiary_account_info,
                &beneficiary_token_account_info,
                &associated_token_mint_info
            )?;
        }
 
>>>>>>> 67895280
        let transfer_amount = (amount * associated_token_mint_pow) as u64;

        // Withdraw
        let _ = claim_treasury_funds(
            &msp_account_info,
            &token_program_account_info,
            &treasury_account_info,
            &treasury_token_account_info,
            &beneficiary_token_account_info,
            transfer_amount
        );

        // Update stream account data
        let escrow_vested_amount_snap = ((escrow_vested_amount * associated_token_mint_pow) as u64)
            .checked_sub((amount * associated_token_mint_pow) as u64)
            .ok_or(StreamError::Overflow)? as f64 / associated_token_mint_pow;

        stream.escrow_vested_amount_snap = escrow_vested_amount_snap;
        stream.escrow_vested_amount_snap_slot = clock.slot as u64;
        stream.escrow_vested_amount_snap_block_time = clock.unix_timestamp as u64;
        stream.stream_resumed_slot = clock.slot as u64;
        stream.stream_resumed_block_time = clock.unix_timestamp as u64;

        stream.allocation = ((stream.allocation * associated_token_mint_pow) as u64)
            .checked_sub((amount * associated_token_mint_pow) as u64)
            .ok_or(StreamError::Overflow)? as f64 / associated_token_mint_pow;

        if stream.allocation_reserved >= amount
        {
            stream.allocation_reserved = ((stream.allocation_reserved * associated_token_mint_pow) as u64)
                .checked_sub((amount * associated_token_mint_pow) as u64)
                .ok_or(StreamError::Overflow)? as f64 / associated_token_mint_pow;
        }

        // Save
        StreamV1::pack_into_slice(&stream, &mut stream_account_info.data.borrow_mut());

        // Update treasury account data
        if stream.allocation >= amount
        {
            treasury.allocation = ((treasury.allocation * associated_token_mint_pow) as u64)
                .checked_sub((amount * associated_token_mint_pow) as u64)
                .ok_or(StreamError::Overflow)? as f64 / associated_token_mint_pow;
        }

        if stream.allocation_reserved >= amount
        {
            treasury.allocation_reserved = ((treasury.allocation_reserved * associated_token_mint_pow) as u64)
                .checked_sub((amount * associated_token_mint_pow) as u64)
                .ok_or(StreamError::Overflow)? as f64 / associated_token_mint_pow;
        }

        if treasury.balance >= amount
        {
            treasury.balance = ((treasury.balance * associated_token_mint_pow) as u64)
                .checked_sub((amount * associated_token_mint_pow) as u64)
                .ok_or(StreamError::Overflow)? as f64 / associated_token_mint_pow;
        }

        // Save
        TreasuryV1::pack_into_slice(&treasury, &mut treasury_account_info.data.borrow_mut());

        if msp_ops_token_account_info.data_len() == 0
        {
            // Create treasury associated token account if doesn't exist
            let _ = create_ata_account(
                &system_account_info,
                &rent_account_info,
                &associated_token_program_account_info,
                &token_program_account_info,
                &beneficiary_account_info,
                &msp_ops_account_info,
                &msp_ops_token_account_info,
                &associated_token_mint_info
            )?;
        }
        
        let fee = (WITHDRAW_PERCENT_FEE * amount / 100f64 * associated_token_mint_pow) as u64;

        // Pay fees
        transfer_token_fee(
            &token_program_account_info,
            &beneficiary_token_account_info,
            &msp_ops_token_account_info,
            &beneficiary_account_info,
            fee
        )
    }

    fn process_pause_stream(
        accounts: &[AccountInfo],
        program_id: &Pubkey

    ) -> ProgramResult {

        let account_info_iter = &mut accounts.iter();
        let initializer_account_info = next_account_info(account_info_iter)?;
        let treasury_account_info = next_account_info(account_info_iter)?;
        let associated_token_mint_info = next_account_info(account_info_iter)?;
        let stream_account_info = next_account_info(account_info_iter)?;
        let msp_ops_account_info = next_account_info(account_info_iter)?;
        let msp_account_info = next_account_info(account_info_iter)?;
        let clock = Clock::get()?;

        if msp_account_info.key.ne(program_id)
        {
            return Err(StreamError::IncorrectProgramId.into());
        }

        if !initializer_account_info.is_signer 
        {
            return Err(StreamError::MissingInstructionSignature.into());
        }

        let mut stream = StreamV1::unpack_from_slice(&stream_account_info.data.borrow())?;

        if msp_ops_account_info.key.ne(&MSP_OPS_ACCOUNT_ADDRESS.parse().unwrap()) ||
           stream_account_info.owner != program_id ||
        (
            stream.treasurer_address.ne(initializer_account_info.key) && 
            stream.beneficiary_address.ne(initializer_account_info.key)
        )
        {
            return Err(StreamError::InstructionNotAuthorized.into());
        }

        let associated_token_mint = spl_token::state::Mint::unpack_from_slice(&associated_token_mint_info.data.borrow())?;
        let associated_token_mint_pow = num_traits::pow(10f64, associated_token_mint.decimals.into());
        let current_slot = clock.slot as u64;
        let current_block_time = clock.unix_timestamp as u64;
        let is_running = (stream.stream_resumed_block_time >= stream.escrow_vested_amount_snap_block_time) as u64;
        let mut rate = 0.0;

        if stream.rate_interval_in_seconds > 0
        {
            rate = stream.rate_amount / (stream.rate_interval_in_seconds as f64) * (is_running as f64);
        }

        let marker_block_time = cmp::max(stream.stream_resumed_block_time, stream.escrow_vested_amount_snap_block_time);
        let elapsed_time = current_block_time
            .checked_sub(marker_block_time)
            .ok_or(StreamError::Overflow)?;

        let rate_time = rate * elapsed_time as f64;
        let mut escrow_vested_amount = ((stream.escrow_vested_amount_snap * associated_token_mint_pow) as u64)
            .checked_add((rate_time * associated_token_mint_pow) as u64)
            .ok_or(StreamError::Overflow)? as f64 / associated_token_mint_pow;
        
        if escrow_vested_amount > stream.allocation
        {
            escrow_vested_amount = stream.allocation;
        }

        let mut treasury = TreasuryV1::unpack_from_slice(&treasury_account_info.data.borrow())?;
        let stream_rate = stream.rate_amount / stream.rate_interval_in_seconds as f64;

        if treasury.depletion_rate >= stream_rate
        {
            let treasury_depletion_rate = ((treasury.depletion_rate * associated_token_mint_pow) as u64)
                .checked_sub((stream_rate * associated_token_mint_pow) as u64)
                .ok_or(StreamError::Overflow)? as f64 / associated_token_mint_pow;
                
            treasury.depletion_rate = treasury_depletion_rate;
        }

        TreasuryV1::pack_into_slice(&treasury, &mut treasury_account_info.data.borrow_mut());

        stream.escrow_vested_amount_snap = escrow_vested_amount;
        stream.escrow_vested_amount_snap_slot = current_slot;
        stream.escrow_vested_amount_snap_block_time = current_block_time;

        StreamV1::pack_into_slice(&stream, &mut stream_account_info.data.borrow_mut());

        Ok(())
    }

    fn process_resume_stream(
        accounts: &[AccountInfo],
        program_id: &Pubkey

    ) -> ProgramResult {

        let account_info_iter = &mut accounts.iter();
        let initializer_account_info = next_account_info(account_info_iter)?;
        let treasury_account_info = next_account_info(account_info_iter)?;
        let associated_token_mint_info = next_account_info(account_info_iter)?;
        let stream_account_info = next_account_info(account_info_iter)?;
        let msp_ops_account_info = next_account_info(account_info_iter)?;
        let msp_account_info = next_account_info(account_info_iter)?;
        let clock = Clock::get()?;

        if msp_account_info.key.ne(program_id)
        {
            return Err(StreamError::IncorrectProgramId.into());
        }

        if !initializer_account_info.is_signer 
        {
            return Err(StreamError::MissingInstructionSignature.into());
        }

        let mut stream = StreamV1::unpack_from_slice(&stream_account_info.data.borrow())?;

        if msp_ops_account_info.key.ne(&MSP_OPS_ACCOUNT_ADDRESS.parse().unwrap()) ||
           stream_account_info.owner != program_id ||
        (
            stream.treasurer_address.ne(initializer_account_info.key) && 
            stream.beneficiary_address.ne(initializer_account_info.key)
        )
        {
            return Err(StreamError::InstructionNotAuthorized.into());
        }

        let associated_token_mint = spl_token::state::Mint::unpack_from_slice(&associated_token_mint_info.data.borrow())?;
        let associated_token_mint_pow = num_traits::pow(10f64, associated_token_mint.decimals.into());
        let mut treasury = TreasuryV1::unpack_from_slice(&treasury_account_info.data.borrow())?;
        let stream_rate = stream.rate_amount / stream.rate_interval_in_seconds as f64;
        
        if treasury.depletion_rate >= stream_rate
        {
            let treasury_depletion_rate = ((treasury.depletion_rate * associated_token_mint_pow) as u64)
                .checked_sub((stream_rate * associated_token_mint_pow) as u64)
                .ok_or(StreamError::Overflow)? as f64 / associated_token_mint_pow;
                
            treasury.depletion_rate = treasury_depletion_rate;
        }
    
        TreasuryV1::pack_into_slice(&treasury, &mut treasury_account_info.data.borrow_mut());

        // Resuming the stream and updating data
        stream.stream_resumed_slot = clock.slot as u64;
        stream.stream_resumed_block_time = clock.unix_timestamp as u64;
        // Save
        StreamV1::pack_into_slice(&stream, &mut stream_account_info.data.borrow_mut());

        Ok(())
    }

    fn process_propose_update(
        accounts: &[AccountInfo], 
        program_id:  &Pubkey,
        _proposed_by: Pubkey,
        stream_name: String,
        treasurer_address: Pubkey,
        beneficiary_address: Pubkey,
        associated_token_address: Pubkey,
        rate_amount: f64,
        rate_interval_in_seconds: u64,
        rate_cliff_in_seconds: u64,
        cliff_vest_amount: f64,
        cliff_vest_percent: f64,
        auto_pause_in_seconds: u64

    ) -> ProgramResult {

        let _treasurer_account_info: &AccountInfo;
        let _beneficiary_account_info: &AccountInfo;
        let account_info_iter = &mut accounts.iter();
        let initializer_account_info = next_account_info(account_info_iter)?;
        let stream_terms_account_info = next_account_info(account_info_iter)?;
        let _counterparty_account_info = next_account_info(account_info_iter)?;
        let stream_account_info = next_account_info(account_info_iter)?;
        let msp_ops_account_info = next_account_info(account_info_iter)?;
        let system_account_info = next_account_info(account_info_iter)?;

        if !initializer_account_info.is_signer 
        {
            return Err(StreamError::MissingInstructionSignature.into());
        }    

        if stream_terms_account_info.owner != program_id || stream_account_info.owner != program_id
        {
            return Err(StreamError::InstructionNotAuthorized.into());
        }

        let stream = Stream::unpack_from_slice(&stream_account_info.data.borrow())?;

        if stream.treasurer_address.ne(initializer_account_info.key) &&
           stream.beneficiary_address.ne(initializer_account_info.key)
        {
            return Err(StreamError::InstructionNotAuthorized.into()); // Only the treasurer or the beneficiary of the stream can propose an update
        }

        let mut stream_terms = StreamTerms::unpack_from_slice(&stream_terms_account_info.data.borrow())?;

        if stream_terms.is_initialized() 
        {
            return Err(StreamError::StreamAlreadyInitialized.into());
        }

        stream_terms.proposed_by = *initializer_account_info.key;
        stream_terms.stream_id = *stream_account_info.key;
        stream_terms.stream_name = stream_name;
        stream_terms.treasurer_address = treasurer_address;
        stream_terms.beneficiary_address = beneficiary_address;
        stream_terms.associated_token_address = associated_token_address;
        stream_terms.rate_amount = rate_amount;
        stream_terms.rate_interval_in_seconds = rate_interval_in_seconds;
        stream_terms.rate_cliff_in_seconds = rate_cliff_in_seconds;
        stream_terms.cliff_vest_amount = cliff_vest_amount;
        stream_terms.cliff_vest_percent = cliff_vest_percent;

        if auto_pause_in_seconds != 0 
        {
            stream_terms.auto_pause_in_seconds = auto_pause_in_seconds;
        }
        else 
        {
            let funding_amount = (stream.total_deposits as u64)
                .checked_sub(stream.total_withdrawals as u64)
                .ok_or(StreamError::Overflow)?;

            stream_terms.auto_pause_in_seconds = funding_amount
                .checked_mul(rate_interval_in_seconds)
                .unwrap()
                .checked_div(rate_amount as u64)
                .ok_or(StreamError::Overflow)?;
        }

        stream_terms.initialized = true;
        // Save
        StreamTerms::pack_into_slice(&stream_terms, &mut stream_terms_account_info.data.borrow_mut());

        // Debit fees from the initializer of the instruction
        transfer_sol_fee(
            &system_account_info,
            &initializer_account_info,
            &msp_ops_account_info,
            PROPOSE_UPDATE_FLAT_FEE
        )
    }

    fn process_answer_update(
        accounts: &[AccountInfo], 
        program_id: &Pubkey,
        approve: bool

    ) -> ProgramResult {

        let treasurer_account_info: &AccountInfo;
        let account_info_iter = &mut accounts.iter();
        let initializer_account_info = next_account_info(account_info_iter)?;
        let stream_terms_account_info = next_account_info(account_info_iter)?;
        let counterparty_account_info = next_account_info(account_info_iter)?;
        let stream_account_info = next_account_info(account_info_iter)?;
        let msp_ops_account_info = next_account_info(account_info_iter)?;
        let system_account_info = next_account_info(account_info_iter)?;

        if !initializer_account_info.is_signer 
        {
            return Err(StreamError::MissingInstructionSignature.into());
        }

        if stream_terms_account_info.owner != program_id || stream_account_info.owner != program_id
        {
            return Err(StreamError::InstructionNotAuthorized.into()); // The stream terms' account should be owned by the streaming program
        }
        
        let mut stream_terms = StreamTerms::unpack_from_slice(&stream_terms_account_info.data.borrow())?;

        if stream_terms.proposed_by.eq(initializer_account_info.key) && approve == true
        {
            return Err(StreamError::InstructionNotAuthorized.into()); // Only the counterparty of a previous of the stream terms can approve it
        }

        let mut stream = Stream::unpack_from_slice(&stream_account_info.data.borrow())?;

        if stream_terms.stream_id.ne(stream_account_info.key) 
        {
            return Err(StreamError::InvalidStreamData.into());
        }
        
        if stream.treasurer_address.eq(initializer_account_info.key)
        {
            treasurer_account_info = initializer_account_info;
        } 
        else if stream.treasurer_address.eq(counterparty_account_info.key) 
        {
            treasurer_account_info = counterparty_account_info;
        } 
        else 
        {
            return Err(StreamError::InstructionNotAuthorized.into());
        }

        if approve == false // Rejected: Close stream terms account 
        {
            let treasurer_lamports = treasurer_account_info.lamports();
            let stream_terms_lamports = stream_terms_account_info.lamports();

            **stream_terms_account_info.lamports.borrow_mut() = 0;
            **treasurer_account_info.lamports.borrow_mut() = treasurer_lamports
                .checked_add(stream_terms_lamports)
                .ok_or(StreamError::Overflow)?;
            
            stream_terms = StreamTerms::default();
        } 
        else // Approved: Update stream data and close stream terms account
        {
            if stream_terms.stream_name.ne(&stream.stream_name) 
            {
                stream.stream_name = stream.stream_name
            }

            if stream_terms.treasurer_address.ne(&Pubkey::default()) && 
                stream_terms.treasurer_address.ne(&stream.treasurer_address) 
            {
                stream.treasurer_address = stream_terms.treasurer_address;
            }

            if stream_terms.beneficiary_address.ne(&Pubkey::default()) && 
                stream_terms.beneficiary_address.ne(&stream.beneficiary_address) 
            {        
                stream.beneficiary_address = stream_terms.beneficiary_address;
            }

            if stream_terms.associated_token_address.ne(&Pubkey::default()) && 
                stream_terms.associated_token_address.ne(&stream.beneficiary_associated_token) 
            {       
                stream.beneficiary_associated_token = stream_terms.associated_token_address;
            }

            if stream_terms.rate_amount != 0.0 && stream_terms.rate_amount != stream.rate_amount 
            {       
                stream.rate_amount = stream_terms.rate_amount;
            }

            if stream_terms.rate_interval_in_seconds != 0 && 
               stream.rate_interval_in_seconds != stream_terms.rate_interval_in_seconds 
            {
                stream.rate_interval_in_seconds = stream_terms.rate_interval_in_seconds;
            }

            if stream_terms.rate_cliff_in_seconds != 0 && 
                stream_terms.rate_cliff_in_seconds != stream.rate_cliff_in_seconds 
            {
                stream.rate_cliff_in_seconds = stream_terms.rate_cliff_in_seconds;
            }

            if stream_terms.cliff_vest_amount != 0.0 && 
                stream_terms.cliff_vest_amount != stream.cliff_vest_amount 
            {
                stream.cliff_vest_amount = stream_terms.cliff_vest_amount;
            }

            if stream_terms.cliff_vest_percent != 100 as f64 && 
                stream_terms.cliff_vest_percent != stream.cliff_vest_percent 
            {
                stream.cliff_vest_percent = stream_terms.cliff_vest_percent;
            }

            if stream_terms.auto_pause_in_seconds != 0 && 
                stream_terms.auto_pause_in_seconds != stream.auto_pause_in_seconds 
            {
                stream.auto_pause_in_seconds = stream_terms.auto_pause_in_seconds;
            }

            // Save stream
            Stream::pack_into_slice(&stream, &mut stream_account_info.data.borrow_mut());
        }

        // Save stream terms
        StreamTerms::pack_into_slice(&stream_terms, &mut stream_terms_account_info.data.borrow_mut());

        // Debit fees from the initializer of the instruction
        transfer_sol_fee(
            &system_account_info,
            &initializer_account_info,
            &msp_ops_account_info,
            PROPOSE_UPDATE_FLAT_FEE
        )
    }

    fn process_close_stream(
        accounts: &[AccountInfo],
        program_id: &Pubkey,
        auto_close_treasury: bool

    ) -> ProgramResult {

        let account_info_iter = &mut accounts.iter();
        let initializer_account_info = next_account_info(account_info_iter)?;
        let treasurer_account_info = next_account_info(account_info_iter)?;
        let treasurer_token_account_info = next_account_info(account_info_iter)?;
        let treasurer_treasury_pool_token_account_info = next_account_info(account_info_iter)?;
        let beneficiary_account_info = next_account_info(account_info_iter)?;
        let beneficiary_token_account_info = next_account_info(account_info_iter)?;
        let associated_token_mint_info = next_account_info(account_info_iter)?;
        let treasury_account_info = next_account_info(account_info_iter)?;  
        let treasury_token_account_info = next_account_info(account_info_iter)?;
        let treasury_pool_mint_info = next_account_info(account_info_iter)?;
        let stream_account_info = next_account_info(account_info_iter)?;
        let msp_ops_account_info = next_account_info(account_info_iter)?;
        let msp_ops_token_account_info = next_account_info(account_info_iter)?;
        let msp_account_info = next_account_info(account_info_iter)?;
        let associated_token_program_account_info = next_account_info(account_info_iter)?;
        let token_program_account_info = next_account_info(account_info_iter)?;
        let rent_account_info = next_account_info(account_info_iter)?;
        let system_account_info = next_account_info(account_info_iter)?;

        if msp_account_info.key.ne(program_id)
        {
            return Err(StreamError::IncorrectProgramId.into());
        }

        if !initializer_account_info.is_signer 
        {
            return Err(StreamError::MissingInstructionSignature.into());
        }

        if msp_ops_account_info.key.ne(&MSP_OPS_ACCOUNT_ADDRESS.parse().unwrap()) ||
           stream_account_info.owner != program_id || 
           treasury_account_info.owner != program_id
        {
            return Err(StreamError::InstructionNotAuthorized.into());
        }

        if stream_account_info.data_len() == Stream::LEN 
        {
            return close_stream_v0(
                &msp_account_info,
                &msp_ops_account_info,
                &msp_ops_token_account_info,
                &token_program_account_info,
                &system_account_info,
                &initializer_account_info,
                &treasurer_account_info,
                &treasurer_token_account_info,
                &treasurer_treasury_pool_token_account_info,
                &beneficiary_token_account_info,
                &associated_token_mint_info,
                &treasury_account_info,
                &treasury_token_account_info,
                &treasury_pool_mint_info,
                &stream_account_info,
                auto_close_treasury,
            );
        }

        let mut stream = StreamV1::unpack_from_slice(&stream_account_info.data.borrow())?;

        if stream.treasurer_address.ne(initializer_account_info.key) &&
           stream.beneficiary_address.ne(initializer_account_info.key) 
        {
            return Err(StreamError::InstructionNotAuthorized.into()); // Just the treasurer or the beneficiary can close a stream
        }

        let beneficiary_token_address = spl_associated_token_account::get_associated_token_address(
            &stream.beneficiary_address,
            associated_token_mint_info.key
        );

        let mut treasury = TreasuryV1::unpack_from_slice(&treasury_account_info.data.borrow())?;
        let treasury_token_address = spl_associated_token_account::get_associated_token_address(
            &stream.treasury_address,
            associated_token_mint_info.key
        );

        let msp_ops_token_address = spl_associated_token_account::get_associated_token_address(
            &MSP_OPS_ACCOUNT_ADDRESS.parse().unwrap(),
            associated_token_mint_info.key
        );
    
        if beneficiary_token_address.ne(beneficiary_token_account_info.key) ||
           treasury_token_address.ne(treasury_token_account_info.key) ||
           msp_ops_token_address.ne(msp_ops_token_account_info.key)
        {
            return Err(StreamError::InstructionNotAuthorized.into());
        }

        let clock = Clock::get()?;

        if treasury.associated_token_address.ne(associated_token_mint_info.key)
        {
            return Err(StreamError::InvalidTreasuryAssociatedToken.into());
        }
        
        let associated_token_mint = spl_token::state::Mint::unpack_from_slice(&associated_token_mint_info.data.borrow())?;
        let associated_token_mint_pow = num_traits::pow(10f64, associated_token_mint.decimals.into());
        let treasury_token = spl_token::state::Account::unpack_from_slice(&treasury_token_account_info.data.borrow())?;
        let token_amount = treasury_token.amount as f64 / associated_token_mint_pow;
        let is_running = (stream.stream_resumed_block_time >= stream.escrow_vested_amount_snap_block_time) as u64;
        let rate;
        
        if stream.rate_interval_in_seconds > 0
        {
            rate = stream.rate_amount / (stream.rate_interval_in_seconds as f64) * (is_running as f64);
        }
        else if stream.allocation > 0.0
        {
            rate = stream.allocation;
        }
        else
        {
            rate = token_amount;
        }

        let marker_block_time = cmp::max(stream.stream_resumed_block_time, stream.escrow_vested_amount_snap_block_time);
        let elapsed_time = (clock.unix_timestamp as u64)
            .checked_sub(marker_block_time)
            .ok_or(StreamError::Overflow)?;

        let rate_time = rate * elapsed_time as f64;
        let mut escrow_vested_amount = ((stream.escrow_vested_amount_snap * associated_token_mint_pow) as u64)
            .checked_add((rate_time * associated_token_mint_pow) as u64)
            .ok_or(StreamError::Overflow)? as f64 / associated_token_mint_pow;

        if stream.allocation >= 0.0 && escrow_vested_amount > stream.allocation
        {
            escrow_vested_amount = stream.allocation;
        }
        else if treasury.balance >= 0.0 && escrow_vested_amount > treasury.balance
        {
            escrow_vested_amount = treasury.balance;
        }
        else if escrow_vested_amount > token_amount
        {
            escrow_vested_amount = token_amount;
        }

        // Pausing the stream
        stream.escrow_vested_amount_snap = escrow_vested_amount;
        stream.escrow_vested_amount_snap_slot = clock.slot as u64;
        stream.escrow_vested_amount_snap_block_time = clock.unix_timestamp as u64;

        if escrow_vested_amount > 0.0
        {
            if beneficiary_token_account_info.data_len() == 0
            {
                let _ = create_ata_account(
                    &system_account_info,
                    &rent_account_info,
                    &associated_token_program_account_info,
                    &token_program_account_info,
                    &initializer_account_info,
                    &beneficiary_account_info,
                    &beneficiary_token_account_info,
                    &associated_token_mint_info
                );
            }

            let beneficiary_fee = (CLOSE_STREAM_PERCENT_FEE * escrow_vested_amount / 100f64 * associated_token_mint_pow) as u64;
            let vested_transfer_amount = ((escrow_vested_amount * associated_token_mint_pow) as u64)
                .checked_sub(beneficiary_fee)
                .ok_or(StreamError::Overflow)?;

            // Credit vested amount minus fee to the beneficiary
            let _ = claim_treasury_funds(
                &msp_account_info,
                &token_program_account_info,
                &treasury_account_info,
                &treasury_token_account_info,
                &beneficiary_token_account_info,
                vested_transfer_amount
            );

            if msp_ops_token_account_info.data_len() == 0
            {
                // Create treasury associated token account if doesn't exist
                let _ = create_ata_account(
                    &system_account_info,
                    &rent_account_info,
                    &associated_token_program_account_info,
                    &token_program_account_info,
                    &initializer_account_info,
                    &msp_ops_account_info,
                    &msp_ops_token_account_info,
                    &associated_token_mint_info
                )?;
            }

            // Pay fee by the beneficiary from the vested amount
            let _ = claim_treasury_funds(
                &msp_account_info,
                &token_program_account_info,
                &treasury_account_info,
                &treasury_token_account_info,
                &msp_ops_token_account_info,
                beneficiary_fee
            );
                
            // Update treasury data
<<<<<<< HEAD
            let treasury_balance = ((treasury.balance * associated_token_mint_pow) as u64)
                .checked_sub(vested_transfer_amount)
                .ok_or(StreamError::Overflow)? as f64 / associated_token_mint_pow;

            treasury.balance = treasury_balance;

            let treasury_allocation = ((treasury.allocation * associated_token_mint_pow) as u64)
                .checked_sub(vested_transfer_amount)
=======
            treasury.balance = ((treasury.balance * associated_token_mint_pow) as u64)
                .checked_sub((escrow_vested_amount * associated_token_mint_pow) as u64)
                .ok_or(StreamError::Overflow)? as f64 / associated_token_mint_pow;

            treasury.allocation = ((treasury.allocation * associated_token_mint_pow) as u64)
                .checked_sub((escrow_vested_amount * associated_token_mint_pow) as u64)
>>>>>>> 67895280
                .ok_or(StreamError::Overflow)? as f64 / associated_token_mint_pow;

            if treasury.allocation_reserved >= escrow_vested_amount
            {
<<<<<<< HEAD
                let treasury_allocation_reserved = ((treasury.allocation_reserved * associated_token_mint_pow) as u64)
                    .checked_sub(vested_transfer_amount)
=======
                treasury.allocation_reserved = ((treasury.allocation_reserved * associated_token_mint_pow) as u64)
                    .checked_sub((escrow_vested_amount * associated_token_mint_pow) as u64)
>>>>>>> 67895280
                    .ok_or(StreamError::Overflow)? as f64 / associated_token_mint_pow;
            }

            let stream_rate = match stream.rate_interval_in_seconds
            {
                k if k > 0 => stream.rate_amount / (stream.rate_interval_in_seconds as f64),
                _ => 0.0
            };

            if treasury.depletion_rate >= stream_rate
            {
                treasury.depletion_rate = ((treasury.depletion_rate * associated_token_mint_pow) as u64)
                    .checked_sub((stream_rate * associated_token_mint_pow) as u64)
                    .ok_or(StreamError::Overflow)? as f64 / associated_token_mint_pow;
            }
        }

        let escrow_unvested_amount = ((stream.allocation * associated_token_mint_pow) as u64)
            .checked_sub((escrow_vested_amount * associated_token_mint_pow) as u64)
            .ok_or(StreamError::Overflow)? as f64 / associated_token_mint_pow;

        if escrow_unvested_amount > 0.0
        {
            // Update treasury data
            if treasury.allocation >= escrow_unvested_amount
            {
                treasury.allocation = ((treasury.allocation * associated_token_mint_pow) as u64)
                    .checked_sub((escrow_unvested_amount * associated_token_mint_pow) as u64)
                    .ok_or(StreamError::Overflow)? as f64 / associated_token_mint_pow;
            }

            if treasury.allocation_reserved >= escrow_unvested_amount
            {
                treasury.allocation_reserved = ((treasury.allocation_reserved * associated_token_mint_pow) as u64)
                    .checked_sub((escrow_unvested_amount * associated_token_mint_pow) as u64)
                    .ok_or(StreamError::Overflow)? as f64 / associated_token_mint_pow;
            }
        }

        treasury.streams_amount = treasury.streams_amount
            .checked_sub(1)
            .ok_or(StreamError::Overflow)?;

        // Save
        TreasuryV1::pack_into_slice(&treasury, &mut treasury_account_info.data.borrow_mut());

        if auto_close_treasury == true && 
           treasury.streams_amount == 0 && 
           stream.treasurer_address.eq(initializer_account_info.key)
        {
            treasury = TreasuryV1::unpack_from_slice(&treasury_account_info.data.borrow())?;
            let (treasury_pool_address, treasury_pool_bump_seed) = Pubkey::find_program_address(
                &[
                    treasury.treasurer_address.as_ref(),
                    &treasury.slot.to_le_bytes()
                ], 
                msp_account_info.key
            );

            if treasury_pool_address.ne(treasury_account_info.key)
            {
                return Err(StreamError::InvalidTreasuryData.into());
            }

            let treasury_pool_signer_seed: &[&[_]] = &[
                treasury.treasurer_address.as_ref(),
                &treasury.slot.to_le_bytes(),
                &treasury_pool_bump_seed.to_le_bytes()
            ];

            let close_treasury_ix = close_treasury(
                *treasurer_account_info.key,
                *treasurer_token_account_info.key,
                *treasurer_treasury_pool_token_account_info.key,
                *associated_token_mint_info.key,
                *treasury_account_info.key,
                *treasury_token_account_info.key,
                *treasury_pool_mint_info.key,
                *msp_ops_account_info.key,
                *msp_ops_token_account_info.key,
                *token_program_account_info.key,
                program_id
            )?;

            let _ = invoke_signed(&close_treasury_ix, 
                &[
                    treasurer_account_info.clone(),
                    treasurer_token_account_info.clone(),
                    treasurer_treasury_pool_token_account_info.clone(),
                    associated_token_mint_info.clone(),
                    treasury_account_info.clone(),
                    treasury_token_account_info.clone(),
                    treasury_pool_mint_info.clone(),
                    msp_ops_account_info.clone(),
                    msp_ops_token_account_info.clone(),
                    token_program_account_info.clone(),
                    msp_account_info.clone()
                ],
                &[treasury_pool_signer_seed]
            );
        }

        // Debit fees from the initializer of the instruction
        let _ = transfer_sol_fee(
            &system_account_info,
            &initializer_account_info,
            &msp_ops_account_info,
            CLOSE_STREAM_FLAT_FEE
        );

        // Close stream account
        let treasurer_lamports = treasurer_account_info.lamports();
        let stream_lamports = stream_account_info.lamports();

        **stream_account_info.lamports.borrow_mut() = 0;
        **treasurer_account_info.lamports.borrow_mut() = treasurer_lamports
            .checked_add(stream_lamports)
            .ok_or(StreamError::Overflow)?;

        Ok(())
    }

    fn process_create_treasury(
        accounts: &[AccountInfo], 
        program_id: &Pubkey,
        slot: u64,
        label: String,
        treasury_type: u8

    ) -> ProgramResult {

        let account_info_iter = &mut accounts.iter();
        let treasurer_account_info = next_account_info(account_info_iter)?;
        let treasury_account_info = next_account_info(account_info_iter)?;
        let treasury_pool_token_mint_info = next_account_info(account_info_iter)?;
        let msp_ops_account_info = next_account_info(account_info_iter)?;
        let msp_account_info = next_account_info(account_info_iter)?;
        let token_program_account_info = next_account_info(account_info_iter)?;
        let system_account_info = next_account_info(account_info_iter)?;
        let rent_account_info = next_account_info(account_info_iter)?;
        let clock = Clock::get()?;

        if msp_account_info.key.ne(program_id)
        {
            return Err(StreamError::IncorrectProgramId.into());
        }

        if !treasurer_account_info.is_signer
        {
            return Err(StreamError::MissingInstructionSignature.into());
        }

        // Create Treasury PDA
        let (treasury_address, bump_seed) = Pubkey::find_program_address(
            &[
                treasurer_account_info.key.as_ref(), 
                &slot.to_le_bytes()
            ], 
            msp_account_info.key
        );
    
        if treasury_address.ne(treasury_account_info.key)
        {
            return Err(StreamError::InvalidTreasuryPoolMint.into());
        }

        let treasury_pool_signer_seed: &[&[_]] = &[
            treasurer_account_info.key.as_ref(),
            &slot.to_le_bytes(),
            &bump_seed.to_le_bytes()
        ];

        let _ = create_pda_account(
            &system_account_info,
            &rent_account_info,
            &msp_account_info,
            &treasury_account_info,
            &treasurer_account_info,
            TreasuryV1::LEN,
            &[treasury_pool_signer_seed]
        );

        // Create Treasury Pool Mint PDA
        let (treasury_pool_mint_address, bump_seed) = Pubkey::find_program_address(
            &[
                treasurer_account_info.key.as_ref(), 
                treasury_account_info.key.as_ref(), 
                &slot.to_le_bytes()
            ], 
            msp_account_info.key
        );
    
        if treasury_pool_mint_address.ne(treasury_pool_token_mint_info.key)
        {
            return Err(StreamError::InvalidTreasuryPoolMint.into());
        }

        let treasury_pool_mint_signer_seed: &[&[_]] = &[
            treasurer_account_info.key.as_ref(),
            treasury_account_info.key.as_ref(),
            &slot.to_le_bytes(),
            &bump_seed.to_le_bytes()
        ];

        let _ = create_pda_account(
            &system_account_info,
            &rent_account_info,
            &token_program_account_info,
            &treasury_pool_token_mint_info,
            &treasurer_account_info,
            spl_token::state::Mint::LEN,
            &[treasury_pool_mint_signer_seed]
        );

        // Initialize pool treasury mint
        let init_treasury_pool_mint_ix = spl_token::instruction::initialize_mint(
            token_program_account_info.key,
            treasury_pool_token_mint_info.key,
            treasury_account_info.key,
            None,
            TREASURY_POOL_MINT_DECIMALS
        )?;

        let _ = invoke(&init_treasury_pool_mint_ix, &[
            token_program_account_info.clone(),
            treasury_pool_token_mint_info.clone(),
            treasury_account_info.clone(),
            rent_account_info.clone()
        ]);

        // Update Treasury data
        let mut treasury = TreasuryV1::unpack_from_slice(&treasury_account_info.data.borrow())?;

        treasury.slot = slot;
        treasury.treasurer_address = *treasurer_account_info.key;
        treasury.mint_address = *treasury_pool_token_mint_info.key;
        treasury.label = label;
        treasury.balance = 0.0;
        treasury.allocation_reserved = 0.0;
        treasury.allocation = 0.0;
        treasury.streams_amount = 0;
        treasury.created_on_utc = clock.unix_timestamp as u64 * 1000u64;
        treasury.depletion_rate = 0.0;
        treasury.treasury_type = treasury_type;
        treasury.initialized = true;
        // Save
        TreasuryV1::pack_into_slice(&treasury, &mut treasury_account_info.data.borrow_mut());

        // Debit fees from treasurer
        transfer_sol_fee(
            &system_account_info,
            &treasurer_account_info,
            &msp_ops_account_info,
            CREATE_TREASURY_FLAT_FEE
        )
    }

    fn process_close_treasury(
        accounts: &[AccountInfo],
        program_id: &Pubkey

    ) -> ProgramResult {

        let account_info_iter = &mut accounts.iter();
        let treasurer_account_info = next_account_info(account_info_iter)?;
        let treasurer_token_account_info = next_account_info(account_info_iter)?;
        let treasurer_treasury_pool_token_account_info = next_account_info(account_info_iter)?;
        let associated_token_mint_info = next_account_info(account_info_iter)?;
        let treasury_account_info = next_account_info(account_info_iter)?;  
        let treasury_token_account_info = next_account_info(account_info_iter)?;
        let treasury_pool_mint_info = next_account_info(account_info_iter)?;
        let msp_ops_account_info = next_account_info(account_info_iter)?;
        let _msp_ops_token_account_info = next_account_info(account_info_iter)?;
        let msp_account_info = next_account_info(account_info_iter)?;
        let token_program_account_info = next_account_info(account_info_iter)?;
        // let system_account_info = next_account_info(account_info_iter)?;
        // let clock = Clock::get()?;

        if msp_account_info.key.ne(program_id)
        {
            return Err(StreamError::IncorrectProgramId.into());
        }

        if !treasurer_account_info.is_signer
        {
            return Err(StreamError::MissingInstructionSignature.into());
        }

        if msp_ops_account_info.key.ne(&MSP_OPS_ACCOUNT_ADDRESS.parse().unwrap())
        {
            return Err(StreamError::InstructionNotAuthorized.into());
        }

        if treasury_account_info.data_len() == Treasury::LEN
        {
            // close treasury
            return close_treasury_v0(
                msp_account_info,
                token_program_account_info,
                treasurer_account_info,
                treasurer_token_account_info,
                treasurer_treasury_pool_token_account_info,
                treasury_account_info,
                treasury_token_account_info,
                treasury_pool_mint_info
            );
        }
        
        let treasury = TreasuryV1::unpack_from_slice(&treasury_account_info.data.borrow())?;

        if treasury.treasurer_address.ne(treasurer_account_info.key)
        {
            return Err(StreamError::InstructionNotAuthorized.into());
        }

        if treasury.streams_amount > 0
        {
            return Err(StreamError::CloseTreasuryWithStreams.into());
        }

        let (treasury_pool_address, treasury_pool_bump_seed) = Pubkey::find_program_address(
            &[
                treasury.treasurer_address.as_ref(),
                &treasury.slot.to_le_bytes()
            ], 
            msp_account_info.key
        );

        if treasury_pool_address.ne(treasury_account_info.key)
        {
            return Err(StreamError::InvalidTreasuryData.into());
        }

        let treasury_pool_signer_seed: &[&[_]] = &[
            treasury.treasurer_address.as_ref(),
            &treasury.slot.to_le_bytes(),
            &treasury_pool_bump_seed.to_le_bytes()
        ];

        if treasurer_treasury_pool_token_account_info.data_len() == spl_token::state::Account::LEN
        {
            let treasurer_treasury_pool_token = spl_token::state::Account::unpack_from_slice(
                &treasurer_treasury_pool_token_account_info.data.borrow()
            )?;
        
            // Burn treasury tokens from the contributor treasury token account       
            let burn_ix = spl_token::instruction::burn(
                token_program_account_info.key,
                treasurer_treasury_pool_token_account_info.key,
                treasury_pool_mint_info.key,
                treasurer_account_info.key,
                &[],
                treasurer_treasury_pool_token.amount
            )?;
        
            let _ = invoke(&burn_ix, &[
                token_program_account_info.clone(),
                treasurer_treasury_pool_token_account_info.clone(),
                treasury_pool_mint_info.clone(),
                treasurer_account_info.clone()
            ]);
        
            // Close treasurer treasury pool token account
            let treasurer_treasury_pool_token_close_ix = spl_token::instruction::close_account(
                token_program_account_info.key, 
                treasurer_treasury_pool_token_account_info.key, 
                treasurer_account_info.key, 
                treasurer_account_info.key,
                &[]
            )?;
        
            let _ = invoke_signed(&treasurer_treasury_pool_token_close_ix, 
                &[
                    treasurer_treasury_pool_token_account_info.clone(),
                    treasurer_account_info.clone(),
                    token_program_account_info.clone(),
                ],
                &[treasury_pool_signer_seed]
            );
        }

        if treasury.associated_token_address.eq(associated_token_mint_info.key)
        {
           let treasury_token = spl_token::state::Account::unpack_from_slice(&treasury_token_account_info.data.borrow())?;

            if treasury_token.amount > 0
            {
                // Credit all treasury token amount to treasurer
                let _ = claim_treasury_funds(
                    &msp_account_info,
                    &token_program_account_info,
                    &treasury_account_info,
                    &treasury_token_account_info,
                    &treasurer_token_account_info,
                    treasury_token.amount
                );      
            }

            // Close treasury token account
            let close_token_ix = spl_token::instruction::close_account(
                token_program_account_info.key, 
                treasury_token_account_info.key, 
                treasurer_account_info.key, 
                treasury_account_info.key, 
                &[]
            )?;

            let _ = invoke_signed(&close_token_ix, 
                &[
                    treasury_account_info.clone(),
                    treasury_token_account_info.clone(),
                    treasurer_account_info.clone(),
                    token_program_account_info.clone(),
                ],
                &[treasury_pool_signer_seed]
            );
        }

        // Close treasury account
        let treasurer_lamports = treasurer_account_info.lamports();
        let treasury_lamports = treasury_account_info.lamports();

        **treasury_account_info.lamports.borrow_mut() = 0;
        **treasurer_account_info.lamports.borrow_mut() = treasurer_lamports
            .checked_add(treasury_lamports)
            .ok_or(StreamError::Overflow)?;

        Ok(())
    }

    fn process_upgrade_treasury(
        accounts: &[AccountInfo],
        _program_id: &Pubkey

    ) -> ProgramResult {

        let account_info_iter = &mut accounts.iter();
        let treasurer_account_info = next_account_info(account_info_iter)?;
        let treasury_account_info = next_account_info(account_info_iter)?;
        let treasury_token_account_info = next_account_info(account_info_iter)?;
        let associated_token_mint_info = next_account_info(account_info_iter)?;
        let msp_ops_account_info = next_account_info(account_info_iter)?;
        let rent_account_info = next_account_info(account_info_iter)?;
        let rent = &Rent::from_account_info(rent_account_info)?;
        // let clock = Clock::get()?;

        if !treasurer_account_info.is_signer
        {
            return Err(StreamError::MissingInstructionSignature.into());
        }

        if msp_ops_account_info.key.ne(&MSP_OPS_ACCOUNT_ADDRESS.parse().unwrap())
        {
            return Err(StreamError::InstructionNotAuthorized.into());
        }

        let treasury = Treasury::unpack_from_slice(&treasury_account_info.data.borrow())?;
        let mut streams_amount = 0;
        let treasury_token = spl_token::state::Account::unpack_from_slice(&treasury_token_account_info.data.borrow())?;
        let associated_token_mint = spl_token::state::Mint::unpack_from_slice(&associated_token_mint_info.data.borrow())?;
        let associated_token_mint_pow = num_traits::pow(10f64, associated_token_mint.decimals.into());
        
        if treasury_token.amount > 0
        {
            streams_amount = 1;
        }

        let new_treasury_data: &[u8; TreasuryV1::LEN] = &[0; TreasuryV1::LEN];
        let mut new_treasury = TreasuryV1::unpack_from_slice(new_treasury_data)?;
            
        // Cleaning data
        new_treasury.balance = treasury_token.amount as f64 / associated_token_mint_pow;
        new_treasury.allocation = treasury_token.amount as f64 / associated_token_mint_pow;
        new_treasury.allocation_reserved = 0.0;
        new_treasury.streams_amount = streams_amount;
        new_treasury.slot = treasury.treasury_block_height;
        new_treasury.treasurer_address = treasury.treasury_base_address;
        new_treasury.associated_token_address = *associated_token_mint_info.key;
        new_treasury.mint_address = treasury.treasury_mint_address;
        new_treasury.created_on_utc = 0;
        new_treasury.label = String::default();
        new_treasury.initialized = treasury.initialized;

        // Save
        TreasuryV1::pack_into_slice(&new_treasury, &mut treasury_account_info.data.borrow_mut());
        
        let new_treasury_balance = rent.minimum_balance(TreasuryV1::LEN);
        // Update treasury rent excempt balance 
        let treasurer_lamports = treasurer_account_info.lamports();
        let treasury_lamports = treasury_account_info.lamports();

        **treasurer_account_info.lamports.borrow_mut() = treasurer_lamports
            .checked_add(treasury_lamports)
            .ok_or(StreamError::Overflow)?;

        **treasurer_account_info.lamports.borrow_mut() = treasurer_lamports
            .checked_sub(new_treasury_balance)            
            .ok_or(StreamError::Overflow)?;
        
        **treasury_account_info.lamports.borrow_mut() = treasury_lamports
            .checked_add(new_treasury_balance)
            .ok_or(StreamError::Overflow)?;

        **treasury_account_info.lamports.borrow_mut() = treasury_lamports
            .checked_sub(treasury_lamports)            
            .ok_or(StreamError::Overflow)?;

        Ok(())
    }
}<|MERGE_RESOLUTION|>--- conflicted
+++ resolved
@@ -970,19 +970,13 @@
             .checked_add((rate_time * associated_token_mint_pow) as u64)
             .ok_or(StreamError::Overflow)? as f64 / associated_token_mint_pow;
 
-<<<<<<< HEAD
-        if escrow_vested_amount > stream.allocation
+        if stream.allocation >= 0.0 && escrow_vested_amount > stream.allocation
         {
             escrow_vested_amount = stream.allocation;
-=======
-        if stream.allocation >= 0.0 && escrow_vested_amount > stream.allocation
-        {
-            escrow_vested_amount = stream.allocation;
         }
         else if escrow_vested_amount > token_amount
         {
             escrow_vested_amount = token_amount;
->>>>>>> 67895280
         }
 
         if amount > escrow_vested_amount
@@ -990,8 +984,6 @@
             return Err(StreamError::NotAllowedWithdrawalAmount.into());
         }
 
-<<<<<<< HEAD
-=======
         if beneficiary_token_account_info.data_len() == 0
         {
             // Create treasury associated token account if doesn't exist
@@ -1007,7 +999,6 @@
             )?;
         }
  
->>>>>>> 67895280
         let transfer_amount = (amount * associated_token_mint_pow) as u64;
 
         // Withdraw
@@ -1690,34 +1681,18 @@
             );
                 
             // Update treasury data
-<<<<<<< HEAD
-            let treasury_balance = ((treasury.balance * associated_token_mint_pow) as u64)
-                .checked_sub(vested_transfer_amount)
-                .ok_or(StreamError::Overflow)? as f64 / associated_token_mint_pow;
-
-            treasury.balance = treasury_balance;
-
-            let treasury_allocation = ((treasury.allocation * associated_token_mint_pow) as u64)
-                .checked_sub(vested_transfer_amount)
-=======
             treasury.balance = ((treasury.balance * associated_token_mint_pow) as u64)
                 .checked_sub((escrow_vested_amount * associated_token_mint_pow) as u64)
                 .ok_or(StreamError::Overflow)? as f64 / associated_token_mint_pow;
 
             treasury.allocation = ((treasury.allocation * associated_token_mint_pow) as u64)
                 .checked_sub((escrow_vested_amount * associated_token_mint_pow) as u64)
->>>>>>> 67895280
                 .ok_or(StreamError::Overflow)? as f64 / associated_token_mint_pow;
 
             if treasury.allocation_reserved >= escrow_vested_amount
             {
-<<<<<<< HEAD
-                let treasury_allocation_reserved = ((treasury.allocation_reserved * associated_token_mint_pow) as u64)
-                    .checked_sub(vested_transfer_amount)
-=======
                 treasury.allocation_reserved = ((treasury.allocation_reserved * associated_token_mint_pow) as u64)
                     .checked_sub((escrow_vested_amount * associated_token_mint_pow) as u64)
->>>>>>> 67895280
                     .ok_or(StreamError::Overflow)? as f64 / associated_token_mint_pow;
             }
 
