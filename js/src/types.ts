--- conflicted
+++ resolved
@@ -141,20 +141,9 @@
  */
 export class Constants {
 
-<<<<<<< HEAD
-    static MSP_PROGRAM_KEY = new PublicKey('H6wJxgkcc93yeUFnsZHgor3Q3pSWgGpEysfqKrwLtMko');;
-    static MSP_OPS_KEY = new PublicKey('CLazQV1BhSrxfgRHko4sC8GYBU3DoHcX4xxRZd12Kohr');
     static MEMO_PROGRAM_KEY = new PublicKey('MemoSq4gqABAXKb96qnH8TysNcWxMyWCqXgDLGmfcHr');
     static ASSOCIATED_TOKEN_PROGRAM_KEY = new PublicKey('ATokenGPvbdGVxr1b2hvZbsiqW5xWH25efTNsLJA8knL');
     static WSOL_TOKEN_MINT_KEY = new PublicKey('So11111111111111111111111111111111111111112');
-    static USDC_TOKEN_MINT_KEY = new PublicKey('EPjFWdd5AufqSSqeM2qN1xzybapC8G4wEGGkZwyTDt1v');
-    static USDT_TOKEN_MINT_KEY = new PublicKey('Es9vMFrzaCERmJfrF4H2FYD4KCoNkY11McCe8BenwNYB');
-    static ETH_TOKEN_MINT_KEY = new PublicKey('2FPyTwcZLUg1MDrwsyoP4D6s1tM7hAkHYRjkNb5w6Pxk');
-=======
-    static MEMO_PROGRAM_KEY = new PublicKey('MemoSq4gqABAXKb96qnH8TysNcWxMyWCqXgDLGmfcHr');
-    static ASSOCIATED_TOKEN_PROGRAM_KEY = new PublicKey('ATokenGPvbdGVxr1b2hvZbsiqW5xWH25efTNsLJA8knL');
-    static WSOL_TOKEN_MINT_KEY = new PublicKey('So11111111111111111111111111111111111111112');
->>>>>>> 46ceb5f4
     static SERUM_DEX_KEY = new PublicKey('9xQeWvG816bUx9EPjHmaT23yvVM2ZWbrrpZb9PusVFin');
     static SERUM_SWAP_KEY = new PublicKey('22Y43yTVxuUkoRKdm9thyRhQ3SdgQS7c7kB6UNCiaczD');
     static DEVNET_SLUG = 'devnet';
